from __future__ import absolute_import
from __future__ import division
from __future__ import print_function

import logging
from timeit import default_timer as timer

import compas
from compas.datastructures import Mesh
from compas.geometry import Transformation
from compas_ghpython.geometry import xform_from_transformation
from compas_rhino.geometry import RhinoMesh

from compas_fab.robots import Configuration

try:
    import clr
    import rhinoscriptsyntax as rs
    import Rhino.Geometry as rg
except ImportError:
    compas.raise_if_ironpython()

__all__ = [
    'PathVisualizer',
]

LOG = logging.getLogger('compas_fab.ghpython.path_planning')


def vrep_pose_from_plane(plane):
    """Creates a vrep-compatible transformation matrix from a Rhino/Grasshopper
    plane.

    This function might need rework as the source of the 90-deg Y rotation
    need is not entirely clear to me (related to the RFL model mismatch).
    """
    translation_matrix = rs.XformTranslation(((plane[0][0]), (plane[0][1]), plane[0][2]))
    plane_start = rs.PlaneFromFrame(rs.AddPoint(0, 0, 0), rs.AddPoint(1, 0, 0), rs.AddPoint(0, 1, 0))
    plane_end = rs.PlaneFromFrame(rs.AddPoint(0, 0, 0), rs.AddPoint(plane[1][0], (plane[1][1]), plane[1][2]), rs.AddPoint(plane[2][0], plane[2][1], plane[2][2]))
    rotation_matrix = rs.XformRotation1(plane_start, plane_end)
    matrix = rs.XformMultiply(translation_matrix, rotation_matrix)
    return [matrix.M00, matrix.M01, matrix.M02, matrix.M03,
            matrix.M10, matrix.M11, matrix.M12, matrix.M13,
            matrix.M20, matrix.M21, matrix.M22, matrix.M23]


def _transform_to_origin(mesh, xform):
    inverse = clr.StrongBox[rg.Transform]()
    if not xform.TryGetInverse(inverse):
        raise ValueError('Unable to get inverse of matrix')

    mesh.Transform(inverse.Value)

    return mesh


def _create_rhino_mesh(vertices, faces):
    vertices = [vertices[i:i + 3] for i in range(0, len(vertices), 3)]
    faces = [faces[i:i + 3] for i in range(0, len(faces), 3)]
    mesh = rg.Mesh()
    for a, b, c in vertices:
        mesh.Vertices.Add(a, b, c)
    for face in faces:
        mesh.Faces.AddFace(face[0], face[1], face[2])

    return mesh


def _to_xform(m):
    m = m if len(m) == 16 else m + [0, 0, 0, 1]
    return xform_from_transformation(Transformation.from_list(m))


# TODO: This module needs to be heavily refactored
# Currently only compatible with V-REP client and most helper functions
# are not superseded by compas features
class PathVisualizer(object):
    """Handles the generation of meshes to visualize a full path plan
    in Rhino/Grasshopper.
    """
    def __init__(self, simulator, robot, building_member=None, building_member_pickup_config=None):
        self.simulator = simulator
        self.robot = robot
        self.building_member = building_member
        self.building_member_pickup_config = building_member_pickup_config

    def get_frame_meshes(self, path, frame, ctx):
        """Retrieves all meshes required to render a specific frame of a path plan.

        Args:
            path (:obj:`list` of :class:`Configuration`): Represents a collision-free
                path to a goal pose. It is the output of the path planning generated
                by a :class:`Simulator` object.
            frame (:obj:`int`): Frame number to retrieve.
            ctx (:obj:`dict`): A dictionary to keep context. Within Grasshopper, this is
                normally the ``sc.sticky`` object.

        Returns:
            list: list of Rhino meshes that can be used to visualize the selected frame.
        """
        first_start = timer() if self.debug else None
        shape_handles = self.simulator.get_all_visible_handles()
        if self.debug:
            LOG.debug('Execution time: get_all_visible_handles=%.2f', timer() - first_start)

        if 'scene_meshes' not in ctx:
            ctx['scene_meshes'] = self._get_scene_meshes(shape_handles)

        frame_config = path[frame]

        start = timer() if self.debug else None
        self.simulator.set_robot_config(self.robot, frame_config)
        if self.debug:
            LOG.debug('Execution time: set_robot_config=%.2f', timer() - start)

        start = timer() if self.debug else None
        meshes = []
        mesh_matrices = self.simulator.get_object_matrices(shape_handles)
        for handle, mesh_matrix in mesh_matrices.iteritems():
            mesh = ctx['scene_meshes'][handle].DuplicateShallow()
            mesh.Transform(_to_xform(mesh_matrix))
            meshes.append(mesh)

        if self.building_member:
            gripping_config = self.building_member_pickup_config if self.building_member_pickup_config else path[0]
            info = self._get_building_member_info(gripping_config)
            mesh = info['mesh'].DuplicateShallow()
            parent_transform = _to_xform(mesh_matrices[info['parent_handle']])
            relative_transform = info['relative_transform']

            mesh.Transform(rg.Transform.Multiply(parent_transform, relative_transform))
            meshes.append(mesh)

        if self.debug:
            LOG.debug('Execution time: get all transformed meshes=%.2f', timer() - start)
            LOG.debug('Execution time: total=%.2f', timer() - first_start)

        return meshes

    @property
    def debug(self):
        """Indicates whether the path visualizer is in debug mode or not."""
        return self.simulator.debug

    def _get_scene_meshes(self, shape_handles):
        start = timer() if self.debug else None
        shape_geometry = []
        for handle in shape_handles:
            _, faces, vertices, _, _ = self.simulator.run_child_script('getShapeMesh', [handle], [], [])
            shape_geometry.append((vertices, faces))

        scene_meshes = {}
        _, _, mesh_matrices, _, _ = self.simulator.run_child_script('getShapeMatrices', shape_handles, [], [])
        for i in range(0, len(mesh_matrices), 12):
            handle = shape_handles[i // 12]
            vertices, faces = shape_geometry[i // 12]
            transform = _to_xform(mesh_matrices[i:i + 12])
            mesh = _transform_to_origin(_create_rhino_mesh(vertices, faces), transform)
            scene_meshes[handle] = mesh

        if self.debug:
            LOG.debug('Execution time: create RFL meshes at origin=%.2f', timer() - start)

        return scene_meshes

    def _get_building_member_info(self, gripping_config):
        start = timer() if self.debug else None
        self.simulator.set_robot_config(self.robot, gripping_config)
<<<<<<< HEAD
        mesh = RhinoMesh.from_geometry(self.building_member).to_compas()
        handle = self.simulator.add_building_member(self.robot, mesh)
=======
        mesh = RhinoMesh.from_guid(self.building_member).to_compas()
        handle = self.simulator.add_attached_collision_mesh(mesh, options={'robot_name': self.robot.name})
>>>>>>> 56bde5ff
        matrix = self.simulator.get_object_matrices([handle])[handle]

        parent_handle = self.simulator.get_object_handle('customGripper' + self.robot.name)
        _, _, mesh_matrix, _, _ = self.simulator.run_child_script('getShapeMatrixRelative', [handle, parent_handle], [], [])

        relative_transform = _to_xform(mesh_matrix)

        transform = _to_xform(matrix)
        mesh_at_origin = _transform_to_origin(rs.coercemesh(self.building_member), transform)

        if self.debug:
            LOG.debug('Execution time: building member=%.2f', timer() - start)

        return {'mesh': mesh_at_origin,
                'parent_handle': parent_handle,
                'relative_transform': relative_transform}


class InputParameterParser(object):
    """Simplifies some tasks related to parsing Grasshopper input parameters
    for path planning."""

    def compact_list(self, list):
        """Compacts a list filtering all `None` values."""
        return filter(None, list)

    def get_pose(self, plane_or_pose):
        """Gets a pose that is compatible with V-REP from a string containing
        comma-separated floats or from a Rhino/Grasshopper plane.

        Args:
            plane_or_pose (comma-separated :obj:`str` of a Rhino :obj:`Plane`):

        Returns:
            pose: :class:`.Pose` instance representing a transformation matrix.
        """
        if not plane_or_pose:
            return None

        try:
            return Pose.from_list(vrep_pose_from_plane(plane_or_pose))
        except (TypeError, IndexError):
            return Pose.from_list(map(float, plane_or_pose.split(','))) if plane_or_pose else None

    def get_config_or_pose(self, config_values_or_plane):
        """Parses multiple input data types and returns a configuration or a pose
        represented as a transformation matrix.

        Args:
            config_values_or_plane (comma-separated :obj:`string`, or :class:`Configuration` instance,
                or a Rhino :obj:`Plane`).
        """
        if not config_values_or_plane:
            return None

        try:
            return Pose.from_list(vrep_pose_from_plane(config_values_or_plane))
        except (TypeError, IndexError):
            try:
                if config_values_or_plane.external_axes and config_values_or_plane.joint_values:
                    return config_values_or_plane
            except AttributeError:
                values = map(float, config_values_or_plane.split(','))
                return Configuration.from_degrees_list(values)<|MERGE_RESOLUTION|>--- conflicted
+++ resolved
@@ -166,13 +166,8 @@
     def _get_building_member_info(self, gripping_config):
         start = timer() if self.debug else None
         self.simulator.set_robot_config(self.robot, gripping_config)
-<<<<<<< HEAD
-        mesh = RhinoMesh.from_geometry(self.building_member).to_compas()
-        handle = self.simulator.add_building_member(self.robot, mesh)
-=======
         mesh = RhinoMesh.from_guid(self.building_member).to_compas()
         handle = self.simulator.add_attached_collision_mesh(mesh, options={'robot_name': self.robot.name})
->>>>>>> 56bde5ff
         matrix = self.simulator.get_object_matrices([handle])[handle]
 
         parent_handle = self.simulator.get_object_handle('customGripper' + self.robot.name)
